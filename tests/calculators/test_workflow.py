--- conflicted
+++ resolved
@@ -79,30 +79,6 @@
 
     def test_multi_frame(self, CalculatorClass, params):
         calculator = CalculatorClass(**params)
-<<<<<<< HEAD
-        if periodic:
-            positions, charges, cell, neighbor_indices, neighbor_distance = (
-                self.cscl_system(periodic)
-            )
-
-            l_values = calculator.compute(
-                positions=[positions, positions],
-                cell=[cell, cell],
-                charges=[charges, charges],
-                neighbor_indices=[neighbor_indices, neighbor_indices],
-                neighbor_distances=[neighbor_distance, neighbor_distance],
-            )
-        else:
-            positions, charges, neighbor_indices, neighbor_distance = self.cscl_system(
-                periodic
-            )
-            l_values = calculator.compute(
-                positions=[positions, positions],
-                charges=[charges, charges],
-                neighbor_indices=[neighbor_indices, neighbor_indices],
-                neighbor_distances=[neighbor_distance, neighbor_distance],
-            )
-=======
         positions, charges, cell, neighbor_indices, neighbor_distance = (
             self.cscl_system()
         )
@@ -114,7 +90,6 @@
             neighbor_indices=[neighbor_indices, neighbor_indices],
             neighbor_distances=[neighbor_distance, neighbor_distance],
         )
->>>>>>> ad4b4cc3
 
         for values in l_values:
             assert_close(
