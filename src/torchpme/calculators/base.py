--- conflicted
+++ resolved
@@ -1,4 +1,4 @@
-from typing import List, Tuple, Union
+from typing import List, Optional, Tuple, Union
 
 import torch
 
@@ -9,9 +9,10 @@
     """Base calculator for the torch interface.
 
     :param exponent: the exponent :math:`p` in :math:`1/r^p` potentials
+    :param smearing: TODO
     """
 
-    def __init__(self, exponent: float):
+    def __init__(self, exponent: float, smearing: Optional[torch.Tensor] = None):
         super().__init__()
         # TorchScript requires to initialize all attributes in __init__
         self._device = torch.device("cpu")
@@ -21,12 +22,13 @@
             raise ValueError(f"`exponent` p={exponent} has to satisfy 0 < p <= 3")
         else:
             self.exponent = exponent
-            self.potential = InversePowerLawPotential(exponent=exponent)
+            self.potential = InversePowerLawPotential(
+                exponent=exponent, smearing=smearing
+            )
 
     def _compute_sr(
         self,
         is_periodic: bool,
-        smearing: float,
         charges: torch.Tensor,
         neighbor_indices: torch.Tensor,
         neighbor_distances: torch.Tensor,
@@ -37,18 +39,14 @@
             # If the contribution from all atoms within the cutoff is to be subtracted
             # this short-range part will simply use -V_LR as the potential
             if subtract_interior:
-                potentials_bare = -self.potential.potential_lr_from_dist(
-                    neighbor_distances, smearing
-                )
+                potentials_bare = -self.potential.from_dist_lr(neighbor_distances)
             # In the remaining cases, we simply use the usual V_SR to get the full
             # 1/r^p potential when combined with the long-range part implemented in
             # reciprocal space
             else:
-                potentials_bare = self.potential.potential_sr_from_dist(
-                    neighbor_distances, smearing
-                )
+                potentials_bare = self.potential.from_dist_sr(neighbor_distances)
         else:  # is_direct
-            potentials_bare = self.potential.potential_from_dist(neighbor_distances)
+            potentials_bare = self.potential.from_dist(neighbor_distances)
 
         atom_is = neighbor_indices[:, 0]
         atom_js = neighbor_indices[:, 1]
@@ -351,101 +349,4 @@
         if input_is_list:
             return potentials
         else:
-<<<<<<< HEAD
-            return potentials[0]
-
-
-class PeriodicBase(torch.nn.Module):
-    """Base class providing general funtionality for periodic calculations.
-
-    :param exponent: the exponent :math:`p` in :math:`1/r^p` potentials
-    :param atomic_smearing: Width of the atom-centered Gaussian used to split the
-        Coulomb potential into the short- and long-range parts. A reasonable value for
-        most systems is to set it to ``1/5`` times the neighbor list cutoff. If
-        :py:obj:`None` ,it will be set to 1/5 times of half the largest box vector
-        (separately for each structure).
-    :param subtract_interior: If set to :py:obj:`True`, subtract from the features of an
-        atom the contributions to the potential arising from all atoms within the cutoff
-        Note that if set to true, the self contribution (see previous) is also
-        subtracted by default.
-    """
-
-    def __init__(
-        self,
-        exponent: float,
-        atomic_smearing: Union[None, float],
-        subtract_interior: bool,
-    ):
-        super().__init__()
-
-        if exponent < 0.0 or exponent > 3.0:
-            raise ValueError(f"`exponent` p={exponent} has to satisfy 0 < p <= 3")
-        if atomic_smearing is not None and atomic_smearing <= 0:
-            raise ValueError(f"`atomic_smearing` {atomic_smearing} has to be positive")
-
-        # Attach the function handling all computations related to the
-        # power-law potential for later convenience
-        self.exponent = exponent
-        self.atomic_smearing = atomic_smearing
-        self.smearing = 1.0 if atomic_smearing is None else atomic_smearing
-        self.subtract_interior = subtract_interior
-        self.potential = InversePowerLawPotential(
-            exponent=exponent, smearing=self.smearing
-        )
-
-    def _compute_sr(
-        self,
-        smearing: float,
-        charges: torch.Tensor,
-        neighbor_indices: torch.Tensor,
-        neighbor_distances: torch.Tensor,
-    ) -> torch.Tensor:
-        # If the contribution from all atoms within the cutoff is to be subtracted
-        # this short-range part will simply use -V_LR as the potential
-        if self.subtract_interior:
-            potentials_bare = -self.potential.from_dist_lr(neighbor_distances)
-        # In the remaining cases, we simply use the usual V_SR to get the full
-        # 1/r^p potential when combined with the long-range part implemented in
-        # reciprocal space
-        else:
-            potentials_bare = self.potential.from_dist_sr(neighbor_distances)
-
-        atom_is = neighbor_indices[:, 0]
-        atom_js = neighbor_indices[:, 1]
-
-        contributions_is = charges[atom_js] * potentials_bare.unsqueeze(-1)
-        contributions_js = charges[atom_is] * potentials_bare.unsqueeze(-1)
-
-        potential = torch.zeros_like(charges)
-        potential.index_add_(0, atom_is, contributions_is)
-        potential.index_add_(0, atom_js, contributions_js)
-
-        return potential / 2
-
-    def _estimate_smearing(
-        self,
-        cell: torch.Tensor,
-    ) -> float:
-        if torch.equal(
-            cell.det(), torch.full([], 0, dtype=cell.dtype, device=cell.device)
-        ):
-            raise ValueError(
-                "provided `cell` has a determinant of 0 and therefore is not valid "
-                "for periodic calculation"
-            )
-
-        if self.atomic_smearing is None:
-            cell_dimensions = torch.linalg.norm(cell, dim=1)
-            max_cutoff = torch.min(cell_dimensions) / 2 - 1e-6
-            smearing = max_cutoff.item() / 5.0
-        else:
-            smearing = self.atomic_smearing
-
-        # also sets the internal state of the smearing
-        self.smearing = smearing
-        self.potential.smearing = smearing
-
-        return smearing
-=======
-            return potentials[0]
->>>>>>> ad4b4cc3
+            return potentials[0]